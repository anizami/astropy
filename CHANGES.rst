0.3 (unreleased)
----------------

<<<<<<< HEAD
- A configuration file with all options set to their defaults is now generated 
  when astropy is installed.  This file will be pulled in as the users' 
  astropy configuration file the first time they ``import astropy``.  [#498] 
=======
- ``astropy.cosmology``

  - Add a WMAP9 object using the 9-year WMAP parameters from Hinshaw et al.
    Once this paper is accepted, this should be made the default, but for
    now WMAP7 remains the default. [#629]

>>>>>>> 45c7efda

0.2b1 (2012-12-24)
------------------

New Features
^^^^^^^^^^^^

This is a brief overview of the new features included in Astropy 0.2--please
see the "What's New" section of the documentation for more details.

- ``astropy.coordinates``

  - This new subpackage contains a representation of celestial coordinates,
    and provides a wide range of related functionality.  While
    fully-functional, it is a work in progress and parts of the API may
    change in subsequent releases.

- ``astropy.cosmology``

  - Update to include cosmologies with variable dark energy equations of state.
    (This introduces some API incompatibilities with the older Cosmology
    objects).

  - Added parameters for relativistic species (photons, neutrinos) to the
    astropy.cosmology classes. The current treatment assumes that neutrinos are
    massless. [#365]

- ``astropy.table`` I/O infrastructure for custom readers/writers
  implemented. [#305]

  - Added support for reading/writing HDF5 files [#461]

- New ``astropy.time`` sub-package. [#332]

- New ``astropy.units`` sub-package that includes a class for units
  (``astropy.units.Unit``) and scalar quantities that have units
  (``astropy.units.Quantity``). [#370, #445]

  This has the following effects on other sub-packages:

  - In ``astropy.wcs``, the ``wcs.cunit`` list now takes and returns
    ``astropy.units.Unit`` objects. [#379]

  - In ``astropy.nddata``, units are now stored as ``astropy.units.Unit``
    objects. [#382]

  - In ``astropy.table``, units on columns are now stored as
    ``astropy.units.Unit`` objects. [#380]

  - In ``astropy.constants``, constants are now stored as
    ``astropy.units.Quantity`` objects. [#529]

- ``astropy.io.ascii``

  - Improved integration with the ``astropy.table`` Table class so that
    table and column metadata (e.g. keywords, units, description,
    formatting) are directly available in the output table object.  The
    CDS, DAOphot, and IPAC format readers now provide this type of
    integrated metadata.

  - Changed to using `astropy.table` masked tables instead of NumPy
    masked arrays for tables with missing values.

  - Added SExtractor table reader to ``astropy.io.ascii`` [#420]

  - Removed the Memory reader class which was used to convert data input
    passed to the ``write`` function into an internal table.  Instead
    ``write`` instantiates an astropy Table object using the data
    input to ``write``.

  - Removed the NumpyOutputter as the output of reading a table is now
    always a ``Table`` object.

  - Removed the option of supplying a function as a column output
    formatter.

  - Added a new ``strip_whitespace`` keyword argument to the ``write``
    function.  This controls whether whitespace is stripped from
    the left and right sides of table elements before writing.
    Default is True.

  - Fixed a bug in reading IPAC tables with null values.

- Added support for masked tables with missing or invalid data [#451]

- ``astropy.wcs``

  - From updating the the underlying wcslib 4.16:

    - When `astropy.wcs.WCS` constructs a default coordinate
      representation it will give it the special name "DEFAULTS", and
      will not report "Found one coordinate representation".

Other Changes and Additions
^^^^^^^^^^^^^^^^^^^^^^^^^^^

- Astropy doc themes moved into ``astropy.sphinx`` to allow affiliated packages
  to access them.

- Added expanded documentation for the ``astropy.cosmology`` sub-package.
  [#272]

- Added option to disable building of "legacy" packages (pyfits, vo, etc.).

- The value of the astronomical unit (au) has been updated to that adopted by
  IAU 2012 Resolution B2, and the values of the pc and kpc constants have been
  updated to reflect this. [#368]

- Added links to the documentation pages to directly edit the documentation on
  GitHub. [#347]

- Several updates merged from ``pywcs`` into ``astropy.wcs`` [#384]:

  - Improved the reading of distortion images.

  - Added a new option to choose whether or not to write SIP coefficients.

- Added HTML representation of tables in IPython notebook [#409]

- Rewrote CFITSIO-based backend for handling tile compression of FITS files.
  It now uses a standard CFITSIO instead of heavily modified pieces of CFITSIO
  as before.  Astropy ships with its own copy of CFITSIO v3.30, but system
  packagers may choose instead to strip this out in favor of a
  system-installed version of CFITSIO.  This corresponds to PyFITS ticket 169.
  [#318]

- Moved `astropy.config.data` to `astropy.utils.data` and re-factored the I/O
  routines to separate out the generic I/O code that can be used to open any
  file or resource from the code used to access Astropy-related data. The
  'core' I/O routine is now `get_readable_fileobj`, which can be used to
  access any local as well as remote data, supports caching, and can
  decompress gzip and bzip2 files on-the-fly. [#425]

Bug Fixes
^^^^^^^^^

- ``astropy.io.fits``

  - Improved handling of scaled images and pseudo-unsigned integer images in
    compressed image HDUs.  They now work more transparently like normal image
    HDUs with support for the ``do_not_scale_image_data`` and ``uint`` options,
    as well as ``scale_back`` and ``save_backup``.  The ``.scale()`` method
    works better too. Corresponds to PyFITS ticket 88.

  - Permits non-string values for the EXTNAME keyword when reading in a file,
    rather than throwing an exception due to the malformatting.  Added
    verification for the format of the EXTNAME keyword when writing.
    Corresponds to PyFITS ticket 96.

  - Added support for EXTNAME and EXTVER in PRIMARY HDUs.  That is, if EXTNAME
    is specified in the header, it will also be reflected in the ``.name``
    attribute and in ``fits.info()``.  These keywords used to be verboten in
    PRIMARY HDUs, but the latest version of the FITS standard allows them.
    Corresponds to PyFITS ticket 151.

  - HCOMPRESS can again be used to compress data cubes (and higher-dimensional
    arrays) so long as the tile size is effectively 2-dimensional. In fact,
    compatible tile sizes will automatically be used even if they're not
    explicitly specified. Corresponds to PyFITS ticket 171.

  - Fixed a bug that could cause a deadlock in the filesystem on OSX when
    reading the data from certain types of FITS files. This only occurred
    when used in conjunction with Numpy 1.7. [#369]

  - Added support for the optional ``endcard`` parameter in the
    ``Header.fromtextfile()`` and ``Header.totextfile()`` methods.  Although
    ``endcard=False`` was a reasonable default assumption, there are still text
    dumps of FITS headers that include the END card, so this should have been
    more flexible. Corresponds to PyFITS ticket 176.

  - Fixed a crash when running fitsdiff on two empty (that is, zero row) tables.
    Corresponds to PyFITS ticket 178.

  - Fixed an issue where opening a FITS file containing a random group HDU in
    update mode could result in an unnecessary rewriting of the file even if
    no changes were made. This corresponds to PyFITS ticket 179.

  - Fixed a crash when generating diff reports from diffs using the
    ``ignore_comments`` options. Corresponds to PyFITS ticket 181.

  - Fixed some bugs with WCS Paper IV record-valued keyword cards:

    - Cards that looked kind of like RVKCs but were not intended to be were
      over-permissively treated as such--commentary keywords like COMMENT and
      HISTORY were particularly affected. Corresponds to PyFITS ticket 183.

    - Looking up a card in a header by its standard FITS keyword only should
      always return the raw value of that card.  That way cards containing
      values that happen to valid RVKCs but were not intended to be will still
      be treated like normal cards. Corresponds to PyFITS ticket 184.

    - Looking up a RVKC in a header with only part of the field-specifier (for
      example "DP1.AXIS" instead of "DP1.AXIS.1") was implicitly treated as a
      wildcard lookup. Corresponds to PyFITS ticket 184.

  - Fixed a crash when diffing two FITS files where at least one contains a
    compressed image HDU which was not recognized as an image instead of a
    table. Corresponds to PyFITS ticket 187.

  - Fixed a bug where opening a file containing compressed image HDUs in
    'update' mode and then immediately closing it without making any changes
    caused the file to be rewritten unnecessarily.

  - Fixed two memory leaks that could occur when writing compressed image data,
    or in some cases when opening files containing compressed image HDUs in
    'update' mode.

  - Fixed a bug where ``ImageHDU.scale(option='old')`` wasn't working at
    all--it was not restoring the image to its original BSCALE and BZERO
    values.

  - Fixed a bug when writing out files containing zero-width table columns,
    where the TFIELDS keyword would be updated incorrectly, leaving the table
    largely unreadable.

  - Fixed a minor string formatting issue.

  - Fixed bugs in the backwards compatibility layer for the ``CardList.index``
    and ``CardList.count`` methods. Corresponds to PyFITS ticket 190.

  - Improved ``__repr__`` and text file representation of cards with long
    values that are split into CONTINUE cards. Corresponds to PyFITS ticket
    193.

  - Fixed a crash when trying to assign a long (> 72 character) value to blank
    ('') keywords. This also changed how blank keywords are represented--there
    are still exactly 8 spaces before any commentary content can begin; this
    *may* affect the exact display of header cards that assumed there could be
    fewer spaces in a blank keyword card before the content begins. However,
    the current approach is more in line with the requirements of the FITS
    standard. Corresponds to PyFITS ticket 194.

- ``astropy.io.votable``

  - The `Table` class now maintains a single array object which is a
    Numpy masked array.  For variable-length columns, the object that
    is stored there is also a Numpy masked array.

  - Changed the ``pedantic`` configuration option to be ``False`` by default
    due to the vast proliferation of non-compliant VO Tables. [#296]

  - Renamed `astropy.io.vo` to `astropy.io.votable`.

- ``astropy.table``

  - Added a workaround for an upstream bug in Numpy 1.6.2 that could cause
    a maximum recursion depth RuntimeError when printing table rows. [#341]

- ``astropy.wcs``

  - Updated to wcslib 4.15 [#418]

  - Fixed a problem with handling FITS headers on locales that do not use
    dot as a decimal separator. This required an upstream fix to wcslib which
    is included in wcslib 4.14. [#313]

- Fixed some tests that could fail due to missing/incorrect logging
  configuration--ensures that tests don't have any impact on the default log
  location or contents. [#291]

- Various minor documentation fixes [#293 and others]

- Fixed a bug where running the tests with the ``py.test`` command still tried
  to replace the system-installed pytest with the one bundled with Astropy.
  [#454]



0.1 (2012-06-19)
----------------

- Initial release.<|MERGE_RESOLUTION|>--- conflicted
+++ resolved
@@ -1,18 +1,16 @@
 0.3 (unreleased)
 ----------------
 
-<<<<<<< HEAD
 - A configuration file with all options set to their defaults is now generated 
   when astropy is installed.  This file will be pulled in as the users' 
   astropy configuration file the first time they ``import astropy``.  [#498] 
-=======
+
 - ``astropy.cosmology``
 
   - Add a WMAP9 object using the 9-year WMAP parameters from Hinshaw et al.
     Once this paper is accepted, this should be made the default, but for
     now WMAP7 remains the default. [#629]
 
->>>>>>> 45c7efda
 
 0.2b1 (2012-12-24)
 ------------------
